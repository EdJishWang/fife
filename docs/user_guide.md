The Finite-Interval Forecasting Engine (FIFE) Python package provides machine learning and other models for discrete-time survival analysis and multivariate time series forecasting.

Suppose you have a dataset that looks like this:

| ID   | period | feature_1 | feature_2 | feature_3 | ...  |
| ---- | ------ | --------- | --------- | --------- | ---- |
| 0    | 2016   | 7.2       | A         | 2AX       | ...  |
| 0    | 2017   | 6.4       | A         | 2AX       | ...  |
| 0    | 2018   | 6.6       | A         | 1FX       | ...  |
| 0    | 2019   | 7.1       | A         | 1FX       | ...  |
| 1    | 2016   | 5.3       | B         | 1RM       | ...  |
| 1    | 2017   | 5.4       | B         | 1RM       | ...  |
| 2    | 2017   | 6.7       | A         | 1FX       | ...  |
| 2    | 2018   | 6.9       | A         | 1RM       | ...  |
| 2    | 2019   | 6.9       | A         | 1FX       | ...  |
| 3    | 2017   | 4.3       | B         | 2AX       | ...  |
| 3    | 2018   | 4.1       | B         | 2AX       | ...  |
| 4    | 2019   | 7.4       | B         | 1RM       | ...  |
| ...  | ...    | ...       | ...       | ...       | ...  |

The entities with IDs 0, 2, and 4 are observed in the dataset in 2019.

* What are each of their probabilities of being observed in 2020? 2021? 2022?
* Given that they will be observed, what will be the value of feature_1? feature_3?
* Suppose entities can exit the dataset under a variety of circumstances. If entities 0, 2, or 4 exit in a given year, what will their circumstances be?
* How reliable can we expect these forecasts to be?
* How do the values of the features inform these forecasts?

FIFE can estimate answers to these questions for any unbalanced panel dataset.

FIFE unifies survival analysis (including competing risks) and multivariate time series analysis. Tools for the former neglect future states of survival; tools for the latter neglect the possibility of discontinuation. Traditional forecasting approaches for each, such as proportional hazards and vector autoregression (VAR), respectively, impose restrictive functional forms that limit forecasting performance. FIFE supports *the* state-of-the-art approaches for maximizing forecasting performance: gradient-boosted trees (using LightGBM) and neural networks (using Keras).

FIFE is simple to use:

```python
from fife.processors import PanelDataProcessor
from fife.lgb_modelers import LGBSurvivalModeler
import pandas as pd

data_processor = PanelDataProcessor(data=pd.read_csv(path_to_your_data))
data_processor.build_processed_data()

modeler = LGBSurvivalModeler(data=data_processor.data)
modeler.build_model()

forecasts = modeler.forecast()
```

Want to forecast future states, too? Just replace `LGBSurvivalModeler` with `LGBStateModeler` and specify the column you'd like to forecast with the `state_col` argument.

Want to forecast circumstances of exit ("competing risks" or its analogue for continuous outcomes)? Try `LGBExitModeler` with the `exit_col` argument instead.

See [Usage](#id1) for more examples.

FIFE is even simpler to use [from the command line](cli_link.html) (but currently only supports survival modeling - state and exit modeling coming soon!). Just point FIFE to your data and let FIFE run - no statistical or programming knowledge required. FIFE will automatically produce a host of spreadsheets and figures for you.

### Installation

`pip install fife`

<u>Details</u>

* Install an [Anaconda distribution](https://www.anaconda.com/distribution/) of Python version 3.7.6 or later
* From pip (with no firewall):
	* Open Anaconda Prompt
	* Execute `pip install fife`
	* If that results in an error for installing the SHAP dependency, try `conda install -c conda-forge shap` before `pip install fife`
	* If that results in an error for installing the TensorFlow dependency, try `conda install -c anaconda tensorflow` before `pip install fife`

<u>Alternatives</u>

* From pypi.org (https://pypi.org/project/fife/):
	* Download the `.whl` or `.tar.gz` file
	* Open Anaconda Prompt
	* Change the current directory in Anaconda Prompt to the location where the `.whl` or `.tar.gz` file is saved.<br/>
		Example: `cd C:\Users\insert-user-name\Downloads`
	* Pip install the name of the `.whl` or `.tar.gz` file.<br/>
		Example: `pip install fife-1.3.0-py3-none-any.whl`
* From GitHub (https://github.com/IDA-HumanCapital/fife):
	*	Clone the FIFE repository
	* Open Anaconda Prompt
	* Change the current directory in Anaconda Prompt to the directory of the cloned FIFE repository
	* Execute `python setup.py sdist bdist_wheel`
	* Execute `pip install dist/fife-1.3.0-py3-none-any.whl`

### Usage

The [Command-line Interface](cli_link.html) guide describes a pre-packaged FIFE pipeline. You can view the source code for that pipeline as follows:

```python
import fife.__main__
import inspect
print(inspect.getsource(fife.__main__))
```

You can use FIFE modules to customize your own pipeline, whether starting from scratch or by copying and modifying `fife.__main__`. Let's start from scratch for the following example.

We'll want a module to process our panel data and another module to use the processed data to train a model. For this example we'll build gradient-boosted tree models using [LightGBM](https://lightgbm.readthedocs.io/en/latest/).

```python
from fife.processors import PanelDataProcessor
from fife.lgb_modelers import LGBSurvivalModeler
```

We'll need to supply a data file.

```python
from fife.utils import create_example_data
data = create_example_data()
```

Let's ensure the reproducibility of our results.

```python
from fife.utils import make_results_reproducible
make_results_reproducible()
```

The Panel Data Processor will make our dataset ready for modeling, to include sorting by individual and time, dropping degenerate and duplicated features, and computing survival durations and censorship status. We can specify processing parameters in the `config` argument. Perhaps we'd rather have an 80/20 validation split than the default 75/25. See the [Configuration Parameters](#id2) section for more details.

```python
data_processor = PanelDataProcessor(config={'VALIDATION_SHARE': 0.2},
                                    data=data)
data_processor.build_processed_data()
```

We can access the processed data as `data_processor.data` for input to a modeler. Let's use a gradient-boosted trees modeler. We can specify modeling parameters in the config argument. Perhaps we prefer a patience value of 8 rather than the default value of 4.

```python
survival_modeler = LGBSurvivalModeler(config={'PATIENCE': 8},
                                      data=data_processor.data)
survival_modeler.build_model()
```

In the case of gradient-boosted trees, our discrete-time survival "model" is actually a list of models, one for each time horizon. The first model produces a probability of survival through the first future period, the second model produces a probability of survival through the second future period conditional on survival through the first future period, and so on.

We can access the list of models as an attribute of our modeler. For example, we can see how many trees are in each model. Our `PATIENCE` parameter value of 8 configured each model to train until model performance on the validation set does not improve for eight consecutive trees (or no more splits can improve fit). That means the number of trees can vary across models.

<<<<<<< HEAD
```python
[i.num_trees() for i in survival_modeler.model]
```
=======
-	*Output/Tables/Metrics.csv*: Model performance metrics on the test set
-	*Output/Tables/Counts_by_Quantile.csv*: Number of individuals retained for each time horizon based on different quantiles of the predicted survival probability
-	*Output/Tables/Forecast_Errors.csv*: The difference between predicted probability and actual binary outcome by time horizon for each individual in the test set
-	*Output/Tables/Calibration_Errors.csv*: Actual and predicted shares survived by octile of predicted survival probability, aggregated over all time horizons and individuals in the test set
>>>>>>> 01027afd

We can also observe the relative importance of each feature, in this case in terms of the number of times the feature was used to split a tree branch.

```python
dict(zip(survival_modeler.model[0].feature_name(),
         survival_modeler.model[0].feature_importance()))
```

In general we are most interested in forecasts for individuals that are still in the population in the final period of the data. The `forecast` method gives us exactly those forecasts. The survival probabilities in the forecasts are cumulative - they are not conditional on survival through any prior future period. See the description of [Survival_Curves.csv](cli_link.html#survival-curves-csv) for more details.

```python
survival_modeler.forecast()
```

<<<<<<< HEAD
Because our forecasts are for the final period of data, we can't measure their performance in future periods. However, we can train a new model where we pretend an earlier period is the final period, then measure performance through the actual final period. In other words, we can reserve some of the most recent periods for testing.
=======
##### Retention_Rates.csv

- First column: The number of time periods since the earliest period in the data.
- Second column: The share of individuals observed a given number of periods prior who survived to the corresponding period. The number of periods prior is given by the `RETENTION_INTERVAL` configuration parameter.
- Third column: The model prediction of the corresponding actual retention rate in the second column for periods in the data on which the model was trained.
- Fourth column: The predicted retention rate for periods in the data on which the model was not trained. These periods include periods in the data excluded from training by the `TEST_PERIODS` or `TEST_INTERVALS` configuration parameter and periods beyond those in the data.

##### Figures
>>>>>>> 01027afd

```python
test_intervals = 4
data_processor = PanelDataProcessor(config={'VALIDATION_SHARE': 0.2,
                                            'TEST_INTERVALS': test_intervals},
                                    data=data)
data_processor.build_processed_data()
survival_modeler = LGBSurvivalModeler(config={'PATIENCE': 8},
                                      data=data_processor.data)
survival_modeler.build_model()
```

The `evaluate` method offers a suite of performance metrics specific to each time horizon as well as the concordance index over the restricted mean survival time. See the description of [Metrics.csv](cli_link.html#metrics-csv) above for more details. We can pass a Boolean mask to `evaluate` to obtain metrics only for the period we pretended was the most recent period.

```python
evaluation_subset = survival_modeler.data["_period"] == (
            survival_modeler.data["_period"].max() - test_intervals
        )
survival_modeler.evaluate(evaluation_subset)
```

The model we train depends on hyperparameters such as the maximum number of leaves per tree and the minimum number of observations per leaf. The `hyperoptimize` method searches for better hyperparameter values than the LightGBM defaults. We need only specify the number of hyperparameter sets to trial. `hyperoptimize` will return the set that performs best on the validation set for each time horizon.

```python
params = survival_modeler.hyperoptimize(16)
```

Now we can train and evaluate a new model with our curated hyperparameters.

```python
survival_modeler.build_model(params=params)
survival_modeler.evaluate(evaluation_subset)
```

`evaluate` offers just one of many ways to examine a model. For example, we can answer "In each time period, what share of the observations two periods past would we expect to still be around?" See the description of [Retention_Rates.csv](cli_link.html#retention-rates-csv) for more details.

```python
survival_modeler.tabulate_retention_rates(2)
```

Other modelers define different ways of using data to create forecasts and metrics, but they all support the methods `build_model`, `forecast`, `evaluate` and more.

Suppose we want to model not survival, but the future value of a feature conditional on survival. We can do with only two modifications: 1) replace our survival modeler with a state modeler, and 2) specify the feature to forecast. Let's pick `feature_4`.

```python
from fife.lgb_modelers import LGBStateModeler
state_modeler = LGBStateModeler(state_col="feature_4",
                                config={'PATIENCE': 8},
                                data=data_processor.data)
state_modeler.build_model()
state_modeler.forecast()
```

Because `feature_4` is categorical, our modeler trains a multiclass classification model for each time horizon and forecasts a probability of each category value in each future period for each individual in observed in the most recent period of data.  If we had chosen a numeric feature like `feature_1` or `feature_3`, our modeler would train a regression model for each time horizon and forecast the value of the feature in each future period.

Suppose we want to forecast the circumstances under which an exit would occur if it did occur. Typically, information on exit circumstances is an a separate dataset (otherwise, you might have an absurdly good predictor of survival!). In that case, you'd want to merge that dataset with your panel data to label each observation directly preceding an exit with the circumstances of that exit. For the purpose of this example, however, we'll treat `feature_3` as the circumstances of exit. FIFE will exclude the column representing circumstances of exit from the set of features.

We need only change from a state modeler to an exit modeler, and specify an `exit_col` instead of a `state_col`.

```python
from fife.lgb_modelers import LGBExitModeler
exit_modeler = LGBExitModeler(exit_col="feature_3",
                              config={'PATIENCE': 8},
                              data=data_processor.data)
exit_modeler.build_model()
exit_modeler.forecast()
```

<<<<<<< HEAD
Just like the state modeler, the exit modeler can handle categorical or numeric outcomes. Because `feature_3` is numeric, our modeler trains a regression model for each time horizon. For each future period, conditional on exit (i.e., ceasing to be observed) in that period, our modeler forecasts the value of `feature_3` in the period directly prior.
=======
##### Forecast_Errors.csv

- N-th column: Each test set individual's probability of surviving N more periods, minus one if they survived. Positive zero error indicates a probability of zero; negative zero error indicates a probability of one. The set of errors in this file is sufficient to compute any model performance metrics on the test set.

##### Calibration_Errors.csv

- First column: The octile of predicted probabilities in the test set. For example, quantile 1 represents the lowest 12.5% of predicted probabilities among all test set individuals and time horizons.
- Second column: The mean of the predictions in the given octile.
- Third column: The share of predictions in the given octile that corresponded to an outcome of survival.
- Fourth column: The difference between the second and third columns. Values closer to zero indicate better model performance.
>>>>>>> 01027afd

### Configuration Parameters

##### Input/output

DATA_FILE_PATH; default: `"Input_Data.csv"`; type: String
	A relative or absolute path to the input data file.
NOTES_FOR_LOG; default: `"No config notes specified"`; type: String
	Custom text that will be printed in the log produced during execution.
RESULTS_PATH; default: `"FIFE_results"`; type: String
	The relative or absolute path on which Intermediate and Output folders will be stored. The path will be created if it does not exist.

##### Reproducibility

SEED; default: 9999; type: Integer
	The initializing value for all random number generators. Strongly recommend not changing; changes will not produce generalizable changes in performance.

##### Identifiers

INDIVIDUAL_IDENTIFIER; default: `""` (empty string); type: String
	The name of the feature that identifies individuals that persist over multiple time periods in the data. If an empty string, defaults to the leftmost column in the data.
TIME_IDENTIFIER; default: `""` (empty string); type: String
	The name of the feature that identifies time periods in the data. If an empty string, defaults to the second-leftmost column in the data.

##### Feature types

CATEGORICAL_SUFFIXES; default: `[]` (empty list); type: List of strings
	Optional list of suffixes denoting that columns ending with such a suffix should be treated as categorical. Useful for flagging categorical columns that have a numeric data type and more than MAX_NUM_CAT unique values. Column names with a categorical suffix and a numeric suffix will be identified as categorical.
DATETIME_AS_DATE; default: `true`; type: Boolean
	How datetime features will be represented for the gradient-boosted trees modeler. If True, datetime features will be converted to integers in YYYYMMDD format for gradient-boosted trees modeler. Otherwise, datetime features will be converted to nanoseconds.
MAX_NULL_SHARE; default: 0.999; type: Decimal
	The maximum share of observations that may have a null value for a feature to be kept for training. Larger values may increase run time, risk of memory error, and/or model performance
MAX_UNIQUE_NUMERIC_CATS; default: 1024; type: Integer
	The maximum number of unique values for a feature of a numeric type to be considered categorical. Larger values may increase or decrease performance and/or increase run time.
NUMERIC_SUFFIXES; default: `[]` (empty list); type: List of strings
	Optional list of suffixes denoting that columns ending with such a suffix should be treated as numeric. Useful for flagging columns that have a numeric data type and fewer than MAX_NUM_CAT unique values. Column names with a categorical suffix and a numeric suffix will be identified as categorical.

##### Training set

MIN_SURVIVORS_IN_TRAIN; default: 64; type: Integer
	The minimum number of training set observations surviving a given time horizon for the model to be trained to make predictions for that time horizon.
TEST_INTERVALS; default: -1; type: Integer
	The number of most recent periods to treat as absent from the data during training for the purpose of model evaluation. Larger values may decrease model performance and run time and/or increase evaluation time frame.
TEST_PERIODS; default: 0; type: Integer
	One plus the value represented by TEST_INTERVALS. Deprecated and overriden by TEST_INTERVALS.
VALIDATION_SHARE; default: 0.25; type: Decimal
	The share of observations used for evaluation instead of training for hyperoptimization or early stopping. Larger values may increase or decrease model performance and/or run time.

##### Modeler types

TREE_MODELS; default: `true`; type: Boolean
	Whether FIFE will train gradient-boosted trees, as opposed to a neural network.

##### Hyperoptimization

HYPER_TRIALS; default: 0; type: Integer
	The number of hyperparameter sets to trial. If zero, validation early stopping will be used to decide the number of epochs. Larger values may increase run time and/or model performance.
MAX_EPOCHS; default: 256; type: Integer
	If HYPER_TRIALS is zero, the maximum number of passes through the training set. Larger values may increase run time and/or model performance.
PATIENCE; default: 4; type: Integer
	If HYPER_TRIALS is zero, the number of passes through the training dataset without improvement in validation set performance before training is stopped early. Larger values may increase run time and/or model performance.

##### Neural network hyperparameters

BATCH_SIZE; default: 512; type: Integer
	The number of observations per batch of data fed to the machine learning model for training. Larger values may decrease model performance and/or run time.
DENSE_LAYERS; default: 2; type: Integer
	The number of dense layers in the neural network. Larger values may increase model performance and/or run time.
DROPOUT_SHARE; default: 0.25; type: Decimal
	The probability of a densely connected node of the neural network being set to zero weight during training. Larger values may increase or decrease model performance.
EMBED_EXPONENT; default: 0; type: Decimal
	The ratio of the natural logarithm of the number of embedded values to the natural logarithm of the number of unique categories for each categorical feature. Larger values may increase run time, risk of memory error, and/or model performance.
EMBED_L2_REG; default: 2.0; type: Decimal
	The L2 regularization coefficient for each embedding layer. Larger values may increase or decrease model performance.
NODES_PER_DENSE_LAYER; default: 512; type: Integer
	The number of nodes per dense layer in the neural network. Larger values may increase model performance and/or run time.
NON_CAT_MISSING_VALUE; default: -1; type: Decimal
	The value used to replace missing values of numeric features. Outside the [-0.5, 0.5] domain of normalized values as recommended by Chollet (2018) "Deep Learning with Python" p. 102
PROPORTIONAL_HAZARDS; default: `false`; type: Boolean
	Whether FIFE will restrict the neural network to a proportional hazards model.

##### Metrics

QUANTILES; default: 5; type: Integer
	The number of similarly-sized bins for which survival and total counts will be reported for each time horizon. Larger values may increase run time and/or evaluation precision.
RETENTION_INTERVAL; default: 1; type: Integer
	The number of periods over which retention rates are computed.
SHAP_PLOT_ALPHA; default: 0.5; type: Decimal
	The transparency of points in SHAP plots. Larger values may increase visibility of non-overlapped points and/or decrease visibility of overlapped points.
SHAP_SAMPLE_SIZE; default: 128; type: Integer
	The number of observations randomly sampled for SHAP value calculation and plotting. Larger values may increase SHAP plot representativeness and/or run time.

<<<<<<< HEAD
=======
### Advanced Usage

The [Quick Start](#quick-start) guide describes the default FIFE pipeline. You can view the source code for that pipeline as follows:

```python
import fife.__main__
import inspect
print(inspect.getsource(fife.__main__))
```

You can use FIFE modules to customize your own pipeline, whether starting from scratch or by copying and modifying `fife.__main__`. We'll want a module to process our panel data and another module to use the processed data to train a model. For this example we'll build gradient-boosted tree models using [LightGBM](https://lightgbm.readthedocs.io/en/latest/). For more specific information on modules, see the [Modules tab](source/fife.html).

```python
from fife.processors import PanelDataProcessor
from fife.lgb_modelers import GradientBoostedTreesModeler
```

We'll need to supply a data file.

```python
from fife.utils import create_example_data
data = create_example_data()
```

Let's ensure the reproducibility of our results.

```python
from fife.utils import make_results_reproducible
make_results_reproducible()
```

The Panel Data Processor will make our dataset ready for modeling, to include sorting by individual and time, dropping degenerate and duplicated features, and computing survival durations and censorship status. We can specify processing parameters in the `config` argument. Perhaps we'd rather have an 80/20 validation split than the default 75/25. See the [Configuration Parameters](#configuration-parameters) section for more details.

```python
data_processor = PanelDataProcessor(config={'VALIDATION_SHARE': 0.2},
                                    data=data)
data_processor.build_processed_data()
```

We can access the processed data as `data_processor.data` for input to a modeler. Let's use a gradient-boosted trees modeler. We can specify modeling parameters in the config argument. Perhaps we prefer a patience value of 8 rather than the default value of 4.

```python
gbt_modeler = GradientBoostedTreesModeler(config={'PATIENCE': 8},
                                          data=data_processor.data)
gbt_modeler.build_model()
```

In the case of gradient-boosted trees, our discrete-time survival "model" is actually a list of models, one for each time horizon. The first model produces a probability of survival through the first future period, the second model produces a probability of survival through the second future period conditional on survival through the first future period, and so on.

We can access the list of models as an attribute of our modeler. For example, we can see how many trees are in each model. Our `PATIENCE` parameter value of 8 configured each model to train until model performance on the validation set does not improve for eight consecutive trees (or no more splits can improve fit). That means the number of trees can vary across models.

```python
[i.num_trees() for i in gbt_modeler.model]
```

We can also observe the relative importance of each feature, in this case in terms of the number of times the feature was used to split a tree branch.

```python
dict(zip(gbt_modeler.model[0].feature_name(),
         gbt_modeler.model[0].feature_importance()))
```

In general we are most interested in forecasts for individuals that are still in the population in the final period of the data. The `forecast` method gives us exactly those forecasts. The survival probabilities in the forecasts are cumulative - they are not conditional on survival through any prior future period. See the description of [Survival_Curves.csv](#survival-curves-csv) for more details.

```python
gbt_modeler.forecast()
```

Because our forecasts are for the final period of data, we can't measure their performance in future periods. However, we can train a new model where we pretend an earlier period is the final period, then measure performance through the actual final period. In other words, we can reserve some of the most recent periods for testing.

```python
test_intervals = 4
data_processor = PanelDataProcessor(config={'VALIDATION_SHARE': 0.2,
                                            'TEST_INTERVALS': test_intervals},
                                    data=data)
data_processor.build_processed_data()
gbt_modeler = GradientBoostedTreesModeler(config={'PATIENCE': 8},
                                          data=data_processor.data)
gbt_modeler.build_model()
```

The `evaluate` method offers a suite of performance metrics specific to each time horizon as well as the concordance index over the restricted mean survival time. See the description of [Metrics.csv](#metrics-csv) above for more details. We can pass a Boolean mask to `evaluate` to obtain metrics only for the period we pretended was the most recent period.

```python
evaluation_subset = gbt_modeler.data["_period"] == (
            gbt_modeler.data["_period"].max() - test_intervals
        )
gbt_modeler.evaluate(evaluation_subset)
```

The model we train depends on hyperparameters such as the maximum number of leaves per tree and the minimum number of observations per leaf. The `hyperoptimize` method searches for better hyperparameter values than the LightGBM defaults. We need only specify the number of hyperparameter sets to trial. `hyperoptimize` will return the set that performs best on the validation set for each time horizon. It is not necessarily true that hyperoptimization will result in better results than the default.

```python
params = gbt_modeler.hyperoptimize(45)
```

Now we can train and evaluate a new model with our curated hyperparameters.

```python
gbt_modeler.build_model(params=params)
gbt_modeler.evaluate(evaluation_subset)
```

`evaluate` offers just one of many ways to examine a model. For example, we can answer "In each time period, what share of the observations two periods past would we expect to still be around?" See the description of [Retention_Rates.csv](#retention-rates-csv) for more details.

```python
gbt_modeler.tabulate_retention_rates(2)
```

Other modelers define different ways of using data to create forecasts and metrics, but they all support the methods `build_model`, `forecast`, `evaluate`, `tabulate_retention_rates`, and more.

>>>>>>> 01027afd
### Acknowledgement

FIFE uses the `nnet_survival` module of Gensheimer, M.F., and Narasimhan, B., "A scalable discrete-time survival model for neural networks," *PeerJ* 7 (2019): e6257. The `nnet_survival` version packaged with FIFE is GitHub commit d5a8f26 on Nov 18, 2018 posted to https://github.com/MGensheimer/nnet-survival/blob/master/nnet_survival.py. `nnet_survival` is licensed under the MIT License. The FIFE development team modified lines 12 and 13 of nnet_survival for compatibility with TensorFlow 2.0 and added lines 110 through 114 to allow users to save a model with a PropHazards layer.

### Project Information

The Institute for Defense Analyses (IDA) developed FIFE on behalf of the U.S. Department of Defense, Office of the Under Secretary of Defense for Personnel and Readiness. Among other applications, FIFE is used to produce IDA's Retention Prediction Model.

FIFE has also been known as the Persistence Prediction Capability (PPC).

### Contact Information

- IDA development team: humancapital@ida.org
- IDA Principal Investigator: Dr. Julie Lockwood, jlockwood@ida.org, 703-578-2858

### Contributing

To contribute to FIFE please contact us at humancapital@ida.org and/or open a pull request at https://github.com/IDA-HumanCapital/fife.

### Testing

You can find our unit tests, powered by pytest, at https://github.com/IDA-HumanCapital/fife/tree/master/tests. For Windows users with conventional Anaconda or Miniconda installation paths, build_package.bat executes those unit tests and some functional tests in a fresh environment. Other users can execute the functional tests individually.

### Future Work

We intend to develop functionality for:

- Forecasting future state conditional on survival
- Forecasting type of exit ("competing hazards")
- Model stacking and/or blending
- GPU training
- Distributed computing with Apache Spark

We invite requests at humancapital@ida.org and issues at https://github.com/IDA-HumanCapital/fife/issues.

### Alternative Installation

If firewall, air gap, or other issues prevent you from installing FIFE, please contact us at humancapital@ida.org. We know your pain. We offer in-person assistance in the Washington, D.C. metropolitan area. If you are unable to install Python, we can send you an executable version of FIFE.

### License

Copyright (c) 2018 - 2020, Institute for Defense Analyses (IDA).
All rights reserved.

FIFE is free software: you can redistribute it and/or modify it under the terms of the GNU Affero General Public License as published by the Free Software Foundation, either version 3 of the License, or any later version.

FIFE is distributed in the hope that it will be useful, but WITHOUT ANY WARRANTY; without even the implied warranty of MERCHANTABILITY or FITNESS FOR A PARTICULAR PURPOSE. See the GNU Affero General Public License for more details.

### Citation
Please cite FIFE as:

Institute for Defense Analyses. **FIFE: Finite-Interval Forecasting Engine [software].** https://github.com/IDA-HumanCapital/fife, 2020. Version 1.x.x.

BibTex:
```
@misc{FIFE,
  author={Institute for Defense Analyses},
  title={{FIFE}: {Finite-Interval Forecasting Engine [software]}},
  howpublished={https://github.com/IDA-HumanCapital/fife},
  note={Version 1.x.x},
  year={2020}
}
```

<<<<<<< HEAD
This document was most recently updated 25 August 2020.
=======
This document was most recently updated 18 August 2020.
>>>>>>> 01027afd
<|MERGE_RESOLUTION|>--- conflicted
+++ resolved
@@ -136,16 +136,9 @@
 
 We can access the list of models as an attribute of our modeler. For example, we can see how many trees are in each model. Our `PATIENCE` parameter value of 8 configured each model to train until model performance on the validation set does not improve for eight consecutive trees (or no more splits can improve fit). That means the number of trees can vary across models.
 
-<<<<<<< HEAD
 ```python
 [i.num_trees() for i in survival_modeler.model]
 ```
-=======
--	*Output/Tables/Metrics.csv*: Model performance metrics on the test set
--	*Output/Tables/Counts_by_Quantile.csv*: Number of individuals retained for each time horizon based on different quantiles of the predicted survival probability
--	*Output/Tables/Forecast_Errors.csv*: The difference between predicted probability and actual binary outcome by time horizon for each individual in the test set
--	*Output/Tables/Calibration_Errors.csv*: Actual and predicted shares survived by octile of predicted survival probability, aggregated over all time horizons and individuals in the test set
->>>>>>> 01027afd
 
 We can also observe the relative importance of each feature, in this case in terms of the number of times the feature was used to split a tree branch.
 
@@ -160,18 +153,7 @@
 survival_modeler.forecast()
 ```
 
-<<<<<<< HEAD
 Because our forecasts are for the final period of data, we can't measure their performance in future periods. However, we can train a new model where we pretend an earlier period is the final period, then measure performance through the actual final period. In other words, we can reserve some of the most recent periods for testing.
-=======
-##### Retention_Rates.csv
-
-- First column: The number of time periods since the earliest period in the data.
-- Second column: The share of individuals observed a given number of periods prior who survived to the corresponding period. The number of periods prior is given by the `RETENTION_INTERVAL` configuration parameter.
-- Third column: The model prediction of the corresponding actual retention rate in the second column for periods in the data on which the model was trained.
-- Fourth column: The predicted retention rate for periods in the data on which the model was not trained. These periods include periods in the data excluded from training by the `TEST_PERIODS` or `TEST_INTERVALS` configuration parameter and periods beyond those in the data.
-
-##### Figures
->>>>>>> 01027afd
 
 ```python
 test_intervals = 4
@@ -240,20 +222,7 @@
 exit_modeler.forecast()
 ```
 
-<<<<<<< HEAD
 Just like the state modeler, the exit modeler can handle categorical or numeric outcomes. Because `feature_3` is numeric, our modeler trains a regression model for each time horizon. For each future period, conditional on exit (i.e., ceasing to be observed) in that period, our modeler forecasts the value of `feature_3` in the period directly prior.
-=======
-##### Forecast_Errors.csv
-
-- N-th column: Each test set individual's probability of surviving N more periods, minus one if they survived. Positive zero error indicates a probability of zero; negative zero error indicates a probability of one. The set of errors in this file is sufficient to compute any model performance metrics on the test set.
-
-##### Calibration_Errors.csv
-
-- First column: The octile of predicted probabilities in the test set. For example, quantile 1 represents the lowest 12.5% of predicted probabilities among all test set individuals and time horizons.
-- Second column: The mean of the predictions in the given octile.
-- Third column: The share of predictions in the given octile that corresponded to an outcome of survival.
-- Fourth column: The difference between the second and third columns. Values closer to zero indicate better model performance.
->>>>>>> 01027afd
 
 ### Configuration Parameters
 
@@ -346,120 +315,6 @@
 SHAP_SAMPLE_SIZE; default: 128; type: Integer
 	The number of observations randomly sampled for SHAP value calculation and plotting. Larger values may increase SHAP plot representativeness and/or run time.
 
-<<<<<<< HEAD
-=======
-### Advanced Usage
-
-The [Quick Start](#quick-start) guide describes the default FIFE pipeline. You can view the source code for that pipeline as follows:
-
-```python
-import fife.__main__
-import inspect
-print(inspect.getsource(fife.__main__))
-```
-
-You can use FIFE modules to customize your own pipeline, whether starting from scratch or by copying and modifying `fife.__main__`. We'll want a module to process our panel data and another module to use the processed data to train a model. For this example we'll build gradient-boosted tree models using [LightGBM](https://lightgbm.readthedocs.io/en/latest/). For more specific information on modules, see the [Modules tab](source/fife.html).
-
-```python
-from fife.processors import PanelDataProcessor
-from fife.lgb_modelers import GradientBoostedTreesModeler
-```
-
-We'll need to supply a data file.
-
-```python
-from fife.utils import create_example_data
-data = create_example_data()
-```
-
-Let's ensure the reproducibility of our results.
-
-```python
-from fife.utils import make_results_reproducible
-make_results_reproducible()
-```
-
-The Panel Data Processor will make our dataset ready for modeling, to include sorting by individual and time, dropping degenerate and duplicated features, and computing survival durations and censorship status. We can specify processing parameters in the `config` argument. Perhaps we'd rather have an 80/20 validation split than the default 75/25. See the [Configuration Parameters](#configuration-parameters) section for more details.
-
-```python
-data_processor = PanelDataProcessor(config={'VALIDATION_SHARE': 0.2},
-                                    data=data)
-data_processor.build_processed_data()
-```
-
-We can access the processed data as `data_processor.data` for input to a modeler. Let's use a gradient-boosted trees modeler. We can specify modeling parameters in the config argument. Perhaps we prefer a patience value of 8 rather than the default value of 4.
-
-```python
-gbt_modeler = GradientBoostedTreesModeler(config={'PATIENCE': 8},
-                                          data=data_processor.data)
-gbt_modeler.build_model()
-```
-
-In the case of gradient-boosted trees, our discrete-time survival "model" is actually a list of models, one for each time horizon. The first model produces a probability of survival through the first future period, the second model produces a probability of survival through the second future period conditional on survival through the first future period, and so on.
-
-We can access the list of models as an attribute of our modeler. For example, we can see how many trees are in each model. Our `PATIENCE` parameter value of 8 configured each model to train until model performance on the validation set does not improve for eight consecutive trees (or no more splits can improve fit). That means the number of trees can vary across models.
-
-```python
-[i.num_trees() for i in gbt_modeler.model]
-```
-
-We can also observe the relative importance of each feature, in this case in terms of the number of times the feature was used to split a tree branch.
-
-```python
-dict(zip(gbt_modeler.model[0].feature_name(),
-         gbt_modeler.model[0].feature_importance()))
-```
-
-In general we are most interested in forecasts for individuals that are still in the population in the final period of the data. The `forecast` method gives us exactly those forecasts. The survival probabilities in the forecasts are cumulative - they are not conditional on survival through any prior future period. See the description of [Survival_Curves.csv](#survival-curves-csv) for more details.
-
-```python
-gbt_modeler.forecast()
-```
-
-Because our forecasts are for the final period of data, we can't measure their performance in future periods. However, we can train a new model where we pretend an earlier period is the final period, then measure performance through the actual final period. In other words, we can reserve some of the most recent periods for testing.
-
-```python
-test_intervals = 4
-data_processor = PanelDataProcessor(config={'VALIDATION_SHARE': 0.2,
-                                            'TEST_INTERVALS': test_intervals},
-                                    data=data)
-data_processor.build_processed_data()
-gbt_modeler = GradientBoostedTreesModeler(config={'PATIENCE': 8},
-                                          data=data_processor.data)
-gbt_modeler.build_model()
-```
-
-The `evaluate` method offers a suite of performance metrics specific to each time horizon as well as the concordance index over the restricted mean survival time. See the description of [Metrics.csv](#metrics-csv) above for more details. We can pass a Boolean mask to `evaluate` to obtain metrics only for the period we pretended was the most recent period.
-
-```python
-evaluation_subset = gbt_modeler.data["_period"] == (
-            gbt_modeler.data["_period"].max() - test_intervals
-        )
-gbt_modeler.evaluate(evaluation_subset)
-```
-
-The model we train depends on hyperparameters such as the maximum number of leaves per tree and the minimum number of observations per leaf. The `hyperoptimize` method searches for better hyperparameter values than the LightGBM defaults. We need only specify the number of hyperparameter sets to trial. `hyperoptimize` will return the set that performs best on the validation set for each time horizon. It is not necessarily true that hyperoptimization will result in better results than the default.
-
-```python
-params = gbt_modeler.hyperoptimize(45)
-```
-
-Now we can train and evaluate a new model with our curated hyperparameters.
-
-```python
-gbt_modeler.build_model(params=params)
-gbt_modeler.evaluate(evaluation_subset)
-```
-
-`evaluate` offers just one of many ways to examine a model. For example, we can answer "In each time period, what share of the observations two periods past would we expect to still be around?" See the description of [Retention_Rates.csv](#retention-rates-csv) for more details.
-
-```python
-gbt_modeler.tabulate_retention_rates(2)
-```
-
-Other modelers define different ways of using data to create forecasts and metrics, but they all support the methods `build_model`, `forecast`, `evaluate`, `tabulate_retention_rates`, and more.
-
->>>>>>> 01027afd
 ### Acknowledgement
 
 FIFE uses the `nnet_survival` module of Gensheimer, M.F., and Narasimhan, B., "A scalable discrete-time survival model for neural networks," *PeerJ* 7 (2019): e6257. The `nnet_survival` version packaged with FIFE is GitHub commit d5a8f26 on Nov 18, 2018 posted to https://github.com/MGensheimer/nnet-survival/blob/master/nnet_survival.py. `nnet_survival` is licensed under the MIT License. The FIFE development team modified lines 12 and 13 of nnet_survival for compatibility with TensorFlow 2.0 and added lines 110 through 114 to allow users to save a model with a PropHazards layer.
@@ -524,8 +379,4 @@
 }
 ```
 
-<<<<<<< HEAD
-This document was most recently updated 25 August 2020.
-=======
-This document was most recently updated 18 August 2020.
->>>>>>> 01027afd
+This document was most recently updated 25 August 2020.