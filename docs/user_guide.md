The Finite-Interval Forecasting Engine (FIFE) provides machine learning and other models for discrete-time survival analysis and finite time series forecasting.

Suppose you have a dataset that looks like this:

| ID | period | feature_1 | feature_2 | feature_3 | ... |
|----|--------|-----------|-----------|-----------|-----|
| 0  | 2016   | 7.2       | A         | 2AX       | ... |
| 0  | 2017   | 6.4       | A         | 2AX       | ... |
| 0  | 2018   | 6.6       | A         | 1FX       | ... |
| 0  | 2019   | 7.1       | A         | 1FX       | ... |
| 1  | 2016   | 5.3       | B         | 1RM       | ... |
| 1  | 2017   | 5.4       | B         | 1RM       | ... |
| 2  | 2017   | 6.7       | A         | 1FX       | ... |
| 2  | 2018   | 6.9       | A         | 1RM       | ... |
| 2  | 2019   | 6.9       | A         | 1FX       | ... |
| 3  | 2017   | 4.3       | B         | 2AX       | ... |
| 3  | 2018   | 4.1       | B         | 2AX       | ... |
| 4  | 2019   | 7.4       | B         | 1RM       | ... |
| ...| ...    | ...       | ...       |...        | ... |

The entities with IDs 0, 2, and 4 are observed in the dataset in 2019.

* What are each of their probabilities of being observed in 2020? 2021? 2022?
* How reliable can we expect those probabilities to be?
* How do the values of the features guide our predictions?

FIFE answers these and other questions for any "unbalanced panel dataset" - a dataset where entities are observed periodically, but may depart the dataset after varying numbers of periods.

FIFE applies machine learning methods - your choice of a feedforward neural network or gradient-boosted tree models - but requires no methodological knowledge to use. You need only point FIFE to your choice of data and configuration parameters and let FIFE run. FIFE will automatically produce a host of spreadsheets and figures for you.

FIFE modules offer further customization for Python programmers. See [Advanced Usage](#advanced-usage) for examples.

### Quick Start

##### Installation

`pip install fife`

<u>Details</u>

* Install an [Anaconda distribution](https://www.anaconda.com/distribution/) of Python version 3.7.6 or later
* From pip (with no firewall):
	* Open Anaconda Prompt
	* Execute `pip install fife`
	* If that results in an error for installing the SHAP dependency, try `conda install -c conda-forge shap` before `pip install fife`
	* If that results in an error for installing the TensorFlow dependency, try `conda install -c anaconda tensorflow` before `pip install fife`

<u>Alternatives</u>

* From pypi.org (https://pypi.org/project/fife/):
	* Download the `.whl` or `.tar.gz` file
	* Open Anaconda Prompt
	* Change the current directory in Anaconda Prompt to the location where the `.whl` or `.tar.gz` file is saved.<br/>
		Example: `cd C:\Users\insert-user-name\Downloads`
	* Pip install the name of the `.whl` or `.tar.gz` file.<br/>
		Example: `pip install fife-1.1.0-py3-none-any.whl`
* From GitHub (https://github.com/IDA-HumanCapital/fife):
	*	Clone the FIFE repository
	* Open Anaconda Prompt
	* Change the current directory in Anaconda Prompt to the directory of the cloned FIFE repository
	* Execute `python setup.py sdist bdist_wheel`
	* Execute `pip install dist/fife-1.1.0-py3-none-any.whl`

##### Configuration

* Copy your data the directory where you'd like to store your results
* Ensure there are no other data files in the directory
* Ensure that the individual and time identifiers are the leftmost and second-leftmost columns in your data, respectively
* Don't have a data file ready but want to see what FIFE can do?
	* Change the directory of your Anaconda prompt to your chosen directory
	* Execute `python -c "import fife.utils; fife.utils.create_example_data().to_csv('Input_Data.csv', index=False)"`

##### Execution

* Change the directory of your Anaconda prompt to the directory containing your data
* Execute `fife`
* Observe the contents of the FIFE_results folder

### Inputs

FIFE takes as input:
-	An unbalanced panel dataset
-	(Optional) A set of configuration parameters described in the table at the bottom of this document

Configuration parameters may be provided in the JSON file format and/or individually with the parameter name prepended by `--`. Individually provided parameter values will override values in a JSON file. For example, `fife config.json --TEST_INTERVALS 4 --HYPER_TRIALS 16 ` will assign a value of 4 to TEST_INTERVALS and a value of 16 to HYPER_TRIALS, and otherwise use the parameter values provided in the config.json file in the current directory.

Input data may be provided in any of the following file formats with the corresponding file extension:

| File Format                  | Extension  |
| -----------------------------|------------|
| Feather                      | .feather   |
| Comma-separated values (CSV) | .csv       |
| CSV with gzip compression    | .csv.gz    |
| Pickled Pandas DataFrame | .p or .pkl |
| HDF5 		               | .h5 	    |
| JSON 		               | .json      |

If you execute FIFE from a directory with a single file with any of these extensions except .json, FIFE will use the data from that file. If you execute FIFE from a directory with multiple such files, or if you wish to use a data file in a different directory than the directory where you want to store your results, you will need use the `DATA_FILE_PATH` configuration parameter to specify the path to your data file.

Input data may not contain any of the following feature names:

-	`_duration`
-	`_event_observed`
-	`_maximum_lead`
-	`_period`
-	`_predict_obs`
-	`_test`
-   `_validation`

### Intermediate Files

FIFE produces as intermediate files:
-	*Intermediate/Data/Categorical_Maps.p*: Crosswalks from whole numbers to original values for each categorical feature
-	*Intermediate/Data/Numeric_Ranges.p*: Maximum and minimum values in the training set for each numeric feature
-	*Intermediate/Data/Processed_Data.p*: The provided data after removing uninformative features, sorting, assigning train and test sets, normalizing numeric features, and factorizing categorical features
-	One of the following:
	-	*Intermediate/Models/[horizon]-lead_GBT_Model.json*: A gradient-boosted tree model for each time horizon
	-	*Intermediate/Models/FFNN_Model.h5*: A feedforward neural network model for all time horizons

Intermediate files are not intended to be read by humans.

### Outputs

If `TEST_INTERVALS` is greater than zero, or if `TEST_PERIODS` is greater than one and `TEST_INTERVALS` is unspecified, FIFE produces:

-	*Output/Tables/Survival_Curves.csv*: Predicted survival curves for each individual observed in the final period of the dataset
-	*Output/Tables/Aggregate_Survival_Bounds.csv*: Expected number of individuals retained for each time horizon with corresponding uncertainty bounds
-	In *Output/Figures/*, the following plots of relationships between features and the probabilities of exit for each time horizon conditional on survival to the final period of that time horizon:
  -   *Dependence_[horizon]_lead.png* and *Dependence_RMST.png*
  -   *Importance_[horizon]_lead.png* and *Importance_RMST.png*
  -   *Summary_[horizon]_lead.png* and *Summary_RMST.png*
-   *Output/Tables/Retention_Rates.csv* and *Output/Figures/Retention_Rates.png*: Actual and predicted share of individuals who survived a given number of periods for each period in the dataset

Otherwise, FIFE produces:

-	*Output/Tables/Metrics.csv*: Model performance metrics
-	*Output/Tables/Counts_by_Quantile.csv*: Number of individuals retained for each time horizon based on different quantiles of the predicted survival probability

In either case, FIFE produces *Output/Logs/Log.txt*, a log of script execution.

All files produced by FIFE will overwrite files of the same name in the directory designated by the `RESULTS_PATH` configuration parameter.

##### Survival_Curves.csv
- First column: The identifier of each individual observed in the final time period of the dataset.
- Second column: Each individual's probability of surviving one more period (i.e., appearing in the data once more if the data were to be extended one period beyond the final observed period).
- Third column: Each individual's probability of surviving two more periods.
- N-th column: Each individual's probability of surviving N more periods.

##### Aggregate_Survival_Bounds.csv
- First column: Time horizons over which the survival probabilities of all individuals observed in the final period of the dataset will be aggregated.
- Second column: Expected number of individuals retained for each time horizon.
- Third and fourth columns: Lower and upper two-sided [Chernoff bounds](https://en.wikipedia.org/wiki/Chernoff_bound) to quantify the aggregation uncertainty around the expected number of retained individuals.

##### Figures

*Retention_Rates.png* plots the contents of *Retention_Rates.csv*.

For gradient-boosted tree modelers there will be other plots in *Output/Figures/* which depict aggregations and subsets of Shapley Additive Explanations (SHAP) values for individuals in the final period of the dataset. A [SHAP value](https://github.com/slundberg/shap/blob/master/README.md) is a measure of how much a specific feature value contributes (positively or negatively) to a specific predicted value. For files with names ending in `_lead`, the predicted value is the probability of surviving the number of additional periods specified in the file name. For files with names ending in `RMST`, the predicted value is the RMST.

Plots with names beginning with `Importance_`: Mean absolute SHAP values for up to 20 features with the highest such means. The greater its mean absolute SHAP value, the more a feature contributes to the survival probability (positively or negatively) in the given period (or RMST), on average. Thus the features at the top of the plot are the most important features.

Plots with names beginning with `Summary_`: SHAP values associated with each of the most important features against the values of those features. A pattern in such a plot indicates an association between the plotted feature and the predicted outcome. For example, points shifting from blue to red from left to right for a given feature indicates that the feature is positively correlated with the predicted outcome.

Plots with names beginning with `Dependence_`: SHAP values associated with the most important feature against the values of that feature and the values of an automatically selected other feature. Different patterns for differently-colored points indicate that the association between the most important feature and the predicted outcome depends on the value of the other feature. For example, if blue points form an upward-sloping line but red points form a downward-sloping line then a low value of the other feature is associated with a negative correlation between the most important feature and the predicted outcome, but a high value of the other feature is associated with a positive correlation.

##### Metrics.csv

- First column: Durations of forecast time horizons, given in terms of the number of periods observed in the data. Each of the metrics in the subsequent columns are calculated over the observations from the earliest period in the test set.

- Second column: Area Under the Receiver Operating Characteristic (AUROC). The AUROC is, over all pairs of observations where exactly one of the observations survived in the given horizon, the share of those pairs for which the model predicts the survivor was more likely to survive. A totally uninformed model would be expected to produce an AUROC of 0.5 and a perfect model would produce an AUROC of 1.0. A blank value indicates that either all or no observations survived the given horizon, so an AUROC could not be calculated.

- Third column: Mean of each individual's predicted probability of surviving through the given horizon, which gives the predicted share of individuals that will survive the horizon.

- Fourth column: Actual share of those individuals that survived the horizon. All else equal, a better model will produce smaller absolute differences between predicted shares and actual shares.

- Fifth column: Number of observations with a predicted survival probability greater than or equal to 0.5 that survived.

- Sixth column: Number of observations with a predicted survival probability greater than or equal to 0.5 that did not survive.

- Seventh column: Number of observations with a predicted survival probability less than 0.5 that survived.

- Eighth column: Number of observations with a predicted survival probability less than 0.5 that did not survive. All else equal, a better model will have larger values in the fifth and eighth columns and smaller values in the sixth and seventh columns.

- Ninth column: Concordance index (or "C-index"), a single value to evaluate the model over all time horizons in the test set. The concordance index is, over all pairs of observations where one observation is known to have survived longer, the share of those pairs for which the model predicts a greater restricted mean survival time (RMST) for the observation that survived longer. An individual's RMST is the number of periods the model expects the individual to survive over the greatest horizon for which the model produced a prediction. Like AUROC, a totally uninformed model would be expected to produce a concordance index of 0.5 and a perfect model would produce a concordance index of 1.0.

##### Counts_by_Quantile.csv
- First column: Time horizon.
- Second column: The quantile based on predicted probability of survival. For example, if the number of quantiles is given to be 5, quantile 1 represents the 20% (perhaps roughly) of observations predicted least likely to survive the given time horizon among those for which the given horizon could be observed. The number of quantiles is given by the `QUANTILES` configuration parameter.
- Third column: The number of observations for which the individuals in the given quantile survived the given horizon.
- Fourth column: The number of observations in the given quantile. Ties in predicted probability among observations may cause the number of observations to vary across quantile for a given time horizon.

##### Retention_Rates.csv
- First column: The number of time periods since the earliest period in the data.
- Second column: The share of individuals observed a given number of periods prior who survived to the corresponding period. The number of periods prior is given by the `RETENTION_INTERVAL` configuration parameter.
- Third column: The model prediction of the corresponding actual retention rate in the second column for periods in the data on which the model was trained.
- Fourth column: The predicted retention rate for periods in the data on which the model was not trained. These periods include periods in the data excluded from training by the `TEST_PERIODS` or `TEST_INTERVALS` configuration parameter and periods beyond those in the data.

### Configuration Parameters

You may customize many parameters such as the maximum share of a feature that may be missing and the share of individuals to reserve for model evaluation. You can find an example configuration file, readable with any text editor, in the [FIFE GitHub repository](https://github.com/IDA-HumanCapital/fife). You can also view a list of parameters and descriptions by executing `fife --h` or `fife --help` in an Anaconda prompt. FIFE accepts the following parameters:

##### Input/output
DATA_FILE_PATH; default: `"Input_Data.csv"`; type: String
	A relative or absolute path to the input data file.
NOTES_FOR_LOG; default: `"No config notes specified"`; type: String
	Custom text that will be printed in the log produced during execution.
RESULTS_PATH; default: `"FIFE_results"`; type: String
	The relative or absolute path on which Intermediate and Output folders will be stored. The path will be created if it does not exist.

##### Reproducibility
SEED; default: 9999; type: Integer
	The initializing value for all random number generators. Strongly recommend not changing; changes will not produce generalizable changes in performance.

##### Identifiers
INDIVIDUAL_IDENTIFIER; default: `""` (empty string); type: String
	The name of the feature that identifies individuals that persist over multiple time periods in the data. If an empty string, defaults to the leftmost column in the data.
TIME_IDENTIFIER; default: `""` (empty string); type: String
	The name of the feature that identifies time periods in the data. If an empty string, defaults to the second-leftmost column in the data.

##### Feature types
CATEGORICAL_SUFFIXES; default: `[]` (empty list); type: List of strings
	Optional list of suffixes denoting that columns ending with such a suffix should be treated as categorical. Useful for flagging categorical columns that have a numeric data type and more than MAX_NUM_CAT unique values. Column names with a categorical suffix and a numeric suffix will be identified as categorical.
DATETIME_AS_DATE; default: `true`; type: Boolean
	How datetime features will be represented for the gradient-boosted trees modeler. If True, datetime features will be converted to integers in YYYYMMDD format for gradient-boosted trees modeler. Otherwise, datetime features will be converted to nanoseconds.
MAX_NULL_SHARE; default: 0.999; type: Decimal
	The maximum share of observations that may have a null value for a feature to be kept for training. Larger values may increase run time, risk of memory error, and/or model performance
MAX_UNIQUE_NUMERIC_CATS; default: 1024; type: Integer
	The maximum number of unique values for a feature of a numeric type to be considered categorical. Larger values may increase or decrease performance and/or increase run time.
NUMERIC_SUFFIXES; default: `[]` (empty list); type: List of strings
	Optional list of suffixes denoting that columns ending with such a suffix should be treated as numeric. Useful for flagging columns that have a numeric data type and fewer than MAX_NUM_CAT unique values. Column names with a categorical suffix and a numeric suffix will be identified as categorical.

##### Training set
MIN_SURVIVORS_IN_TRAIN; default: 64; type: Integer
	The minimum number of training set observations surviving a given time horizon for the model to be trained to make predictions for that time horizon.
TEST_INTERVALS; default: -1; type: Integer
	The number of most recent periods to treat as absent from the data during training for the purpose of model evaluation. Larger values may decrease model performance and run time and/or increase evaluation time frame.
TEST_PERIODS; default: 0; type: Integer
	One plus the value represented by TEST_INTERVALS. Deprecated and overriden by TEST_INTERVALS.
VALIDATION_SHARE; default: 0.25; type: Decimal
	The share of observations used for evaluation instead of training for hyperoptimization or early stopping. Larger values may increase or decrease model performance and/or run time.

##### Modeler types
TREE_MODELS; default: `true`; type: Boolean
	Whether FIFE will train gradient-boosted trees, as opposed to a neural network.

##### Hyperoptimization
HYPER_TRIALS; default: 0; type: Integer
	The number of hyperparameter sets to trial. If zero, validation early stopping will be used to decide the number of epochs. Larger values may increase run time and/or model performance.
MAX_EPOCHS; default: 256; type: Integer
	If HYPER_TRIALS is zero, the maximum number of passes through the training set. Larger values may increase run time and/or model performance.
PATIENCE; default: 4; type: Integer
	If HYPER_TRIALS is zero, the number of passes through the training dataset without improvement in validation set performance before training is stopped early. Larger values may increase run time and/or model performance.

##### Neural network hyperparameters
BATCH_SIZE; default: 512; type: Integer
	The number of observations per batch of data fed to the machine learning model for training. Larger values may decrease model performance and/or run time.
DENSE_LAYERS; default: 2; type: Integer
	The number of dense layers in the neural network. Larger values may increase model performance and/or run time.
DROPOUT_SHARE; default: 0.25; type: Decimal
	The probability of a densely connected node of the neural network being set to zero weight during training. Larger values may increase or decrease model performance.
EMBED_EXPONENT; default: 0; type: Decimal
	The ratio of the natural logarithm of the number of embedded values to the natural logarithm of the number of unique categories for each categorical feature. Larger values may increase run time, risk of memory error, and/or model performance.
EMBED_L2_REG; default: 2.0; type: Decimal
	The L2 regularization coefficient for each embedding layer. Larger values may increase or decrease model performance.
NODES_PER_DENSE_LAYER; default: 512; type: Integer
	The number of nodes per dense layer in the neural network. Larger values may increase model performance and/or run time.
NON_CAT_MISSING_VALUE; default: -1; type: Decimal
	The value used to replace missing values of numeric features. Outside the [-0.5, 0.5] domain of normalized values as recommended by Chollet (2018) "Deep Learning with Python" p. 102
PROPORTIONAL_HAZARDS; default: `false`; type: Boolean
	Whether FIFE will restrict the neural network to a proportional hazards model.

##### Metrics
QUANTILES; default: 5; type: Integer
	The number of similarly-sized bins for which survival and total counts will be reported for each time horizon. Larger values may increase run time and/or evaluation precision.
RETENTION_INTERVAL; default: 1; type: Integer
	The number of periods over which retention rates are computed.
SHAP_PLOT_ALPHA; default: 0.5; type: Decimal
	The transparency of points in SHAP plots. Larger values may increase visibility of non-overlapped points and/or decrease visibility of overlapped points.
SHAP_SAMPLE_SIZE; default: 128; type: Integer
	The number of observations randomly sampled for SHAP value calculation and plotting. Larger values may increase SHAP plot representativeness and/or run time.

### Advanced Usage

The [Quick Start](#quick-start) guide describes the default FIFE pipeline. You can view the source code for that pipeline as follows:

```python
import fife.__main__
import inspect
print(inspect.getsource(fife.__main__))
```

You can use FIFE modules to customize your own pipeline, whether starting from scratch or by copying and modifying `fife.__main__`. We'll want a module to process our panel data and another module to use the processed data to train a model. For this example we'll build gradient-boosted tree models using [LightGBM](https://lightgbm.readthedocs.io/en/latest/).

```python
from fife.processors import PanelDataProcessor
from fife.lgb_modelers import GradientBoostedTreesModeler
```

We'll need to supply a data file.

```python
from fife.utils import create_example_data
data = create_example_data()
```

Let's ensure the reproducibility of our results.

```python
from fife.utils import make_results_reproducible
make_results_reproducible()
```

The Panel Data Processor will make our dataset ready for modeling, to include sorting by individual and time, dropping degenerate and duplicated features, and computing survival durations and censorship status. We can specify processing parameters in the `config` argument. Perhaps we'd rather have an 80/20 validation split than the default 75/25. See the [Configuration Parameters](#configuration-parameters) section for more details.

```python
data_processor = PanelDataProcessor(config={'VALIDATION_SHARE': 0.2},
                                    data=data)
data_processor.build_processed_data()
```

We can access the processed data as `data_processor.data` for input to a modeler. Let's use a gradient-boosted trees modeler. We can specify modeling parameters in the config argument. Perhaps we prefer a patience value of 8 rather than the default value of 4.

```python
gbt_modeler = GradientBoostedTreesModeler(config={'PATIENCE': 8},
                                          data=data_processor.data)
gbt_modeler.build_model()
```

In the case of gradient-boosted trees, our discrete-time survival "model" is actually a list of models, one for each time horizon. The first model produces a probability of survival through the first future period, the second model produces a probability of survival through the second future period conditional on survival through the first future period, and so on.

We can access the list of models as an attribute of our modeler. For example, we can see how many trees are in each model. Our `PATIENCE` parameter value of 8 configured each model to train until model performance on the validation set does not improve for eight consecutive trees (or no more splits can improve fit). That means the number of trees can vary across models.

```python
[i.num_trees() for i in gbt_modeler.model]
```

We can also observe the relative importance of each feature, in this case in terms of the number of times the feature was used to split a tree branch.

```python
dict(zip(gbt_modeler.model[0].feature_name(),
         gbt_modeler.model[0].feature_importance()))
```

In general we are most interested in forecasts for individuals that are still in the population in the final period of the data. The `forecast` method gives us exactly those forecasts. The survival probabilities in the forecasts are cumulative - they are not conditional on survival through any prior future period. See the description of [Survival_Curves.csv](#survival-curves-csv) for more details.

```python
gbt_modeler.forecast()
```

<<<<<<< HEAD
Because our forecasts are for the final period of data, we can't measure their performance in future periods. However, we can train a new model where we pretend an earlier period is the final period, then measure performance through the actual final period. In other words, we can reserve some of the most recent periods for testing.
=======
The `evaluate` method offers a suite of performance metrics specific to each time horizon as well as the concordance index over the restricted mean survival time. See the description of [Metrics.csv*](-metrics-csv) above for more details. We can pass a Boolean mask to `evaluate` to obtain metrics only on the validation set. If we specified one or more test periods in our configuration we could have used `gbt_modeler.data['_test']` instead.
>>>>>>> ee8c046c

```python
test_intervals = 4
data_processor = PanelDataProcessor(config={'VALIDATION_SHARE': 0.2,
                                            'TEST_INTERVALS': test_intervals},
                                    data=data)
data_processor.build_processed_data()
gbt_modeler = GradientBoostedTreesModeler(config={'PATIENCE': 8},
                                          data=data_processor.data)
gbt_modeler.build_model()
```

The `evaluate` method offers a suite of performance metrics specific to each time horizon as well as the concordance index over the restricted mean survival time. See the description of [Metrics.csv](#metrics-csv) above for more details. We can pass a Boolean mask to `evaluate` to obtain metrics only for the period we pretended was the most recent period.

```python
evaluation_subset = gbt_modeler.data["_period"] == (
            gbt_modeler.data["_period"].max() - test_intervals
        )
gbt_modeler.evaluate(evaluation_subset)
```

The model we train depends on hyperparameters such as the maximum number of leaves per tree and the minimum number of observations per leaf. The `hyperoptimize` method searches for better hyperparameter values than the LightGBM defaults. We need only specify the number of hyperparameter sets to trial. `hyperoptimize` will return the set that performs best on the validation set for each time horizon.

```python
params = gbt_modeler.hyperoptimize(16)
```

<<<<<<< HEAD
Now we can train and evaluate a new model with our curated hyperparameters.

```python
gbt_modeler.build_model(params=params)
gbt_modeler.evaluate(evaluation_subset)
```

`evaluate` offers just one of many ways to examine a model. For example, we can answer "In each time period, what share of the observations two periods past would we expect to still be around?" See the description of [Retention_Rates.csv](#retention-rates-csv) for more details.

=======
In each time period, what share of the observations two periods past would we expect to still be around? See the description of [Retention_Rates.csv](#retention-rates-csv) for more details.
>>>>>>> ee8c046c
```python
gbt_modeler.tabulate_retention_rates(2)
```

<<<<<<< HEAD
Other modelers define different ways of using data to create forecasts and metrics, but they all support the methods `build_model`, `forecast`, `evaluate`, `tabulate_retention_rates`, and more.
=======
Other modelers define different ways of using data to create forecasts, but they all support the methods `build_model`, `forecast`, `evaluate`, `tabulate_retention_rates`, and more.
>>>>>>> ee8c046c

### Acknowledgement

FIFE uses the `nnet_survival` module of Gensheimer, M.F., and Narasimhan, B., "A scalable discrete-time survival model for neural networks," *PeerJ* 7 (2019): e6257. The `nnet_survival` version packaged with FIFE is GitHub commit d5a8f26 on Nov 18, 2018 posted to https://github.com/MGensheimer/nnet-survival/blob/master/nnet_survival.py. `nnet_survival` is licensed under the MIT License. The FIFE development team modified lines 12 and 13 of nnet_survival for compatibility with TensorFlow 2.0 and added lines 110 through 114 to allow users to save a model with a PropHazards layer.

### Project Information

The Institute for Defense Analyses (IDA) developed FIFE on behalf of the U.S. Department of Defense, Office of the Under Secretary of Defense for Personnel and Readiness. Among other applications, FIFE is used to produce IDA's Retention Prediction Model.

FIFE has also been known as the Persistence Prediction Capability (PPC).

### Contact Information

- IDA development team: humancapital@ida.org
- IDA Principal Investigator: Dr. Julie Lockwood, jlockwood@ida.org, 703-578-2858

### Alternative Installation

If firewall, air gap, or other issues prevent you from installing FIFE, please contact us at humancapital@ida.org. We know your pain. We offer in-person assistance in the Washington, D.C. metropolitan area. If you are unable to install Python, we can send you an executable version of FIFE.

### License

Copyright (c) 2018 - 2020, Institute for Defense Analyses (IDA).
All rights reserved.

FIFE is free software: you can redistribute it and/or modify it under the terms of the GNU Affero General Public License as published by the Free Software Foundation, either version 3 of the License, or any later version.

FIFE is distributed in the hope that it will be useful, but WITHOUT ANY WARRANTY; without even the implied warranty of MERCHANTABILITY or FITNESS FOR A PARTICULAR PURPOSE. See the GNU Affero General Public License for more details.

### Citation
Please cite FIFE as:

Institute for Defense Analyses. **FIFE: Finite-Interval Forecasting Engine [software].** https://github.com/IDA-HumanCapital/fife, 2020. Version 1.x.x.

BibTex:
```
@misc{FIFE,
  author={Institute for Defense Analyses},
  title={{FIFE}: {Finite-Interval Forecasting Engine [software]}},
  howpublished={https://github.com/IDA-HumanCapital/fife},
  note={Version 1.x.x},
  year={2020}
}
```

This document was most recently updated 24 July 2020.<|MERGE_RESOLUTION|>--- conflicted
+++ resolved
@@ -347,11 +347,7 @@
 gbt_modeler.forecast()
 ```
 
-<<<<<<< HEAD
 Because our forecasts are for the final period of data, we can't measure their performance in future periods. However, we can train a new model where we pretend an earlier period is the final period, then measure performance through the actual final period. In other words, we can reserve some of the most recent periods for testing.
-=======
-The `evaluate` method offers a suite of performance metrics specific to each time horizon as well as the concordance index over the restricted mean survival time. See the description of [Metrics.csv*](-metrics-csv) above for more details. We can pass a Boolean mask to `evaluate` to obtain metrics only on the validation set. If we specified one or more test periods in our configuration we could have used `gbt_modeler.data['_test']` instead.
->>>>>>> ee8c046c
 
 ```python
 test_intervals = 4
@@ -379,7 +375,6 @@
 params = gbt_modeler.hyperoptimize(16)
 ```
 
-<<<<<<< HEAD
 Now we can train and evaluate a new model with our curated hyperparameters.
 
 ```python
@@ -389,18 +384,11 @@
 
 `evaluate` offers just one of many ways to examine a model. For example, we can answer "In each time period, what share of the observations two periods past would we expect to still be around?" See the description of [Retention_Rates.csv](#retention-rates-csv) for more details.
 
-=======
-In each time period, what share of the observations two periods past would we expect to still be around? See the description of [Retention_Rates.csv](#retention-rates-csv) for more details.
->>>>>>> ee8c046c
 ```python
 gbt_modeler.tabulate_retention_rates(2)
 ```
 
-<<<<<<< HEAD
 Other modelers define different ways of using data to create forecasts and metrics, but they all support the methods `build_model`, `forecast`, `evaluate`, `tabulate_retention_rates`, and more.
-=======
-Other modelers define different ways of using data to create forecasts, but they all support the methods `build_model`, `forecast`, `evaluate`, `tabulate_retention_rates`, and more.
->>>>>>> ee8c046c
 
 ### Acknowledgement
 
